﻿namespace BlazorShop.Application.Validators.UserValidator
{
    public class UpdateUserEmailCommandValidator : AbstractValidator<UpdateUserEmailCommand>
    {
        public UpdateUserEmailCommandValidator()
        {
            RuleFor(v => v.UserId)
                .GreaterThan(0).WithMessage("UserId must be greater than 0");

            RuleFor(v => v.Email)
<<<<<<< HEAD
                .MaximumLength(150).WithMessage("Maximum length exceeded")
                .NotEmpty().WithMessage("Email must not be empty")
                .NotNull().WithMessage("Email must not be null")
                .Must(IsValidEmailAddress).WithMessage("The Email address is not valid");
=======
                .MaximumLength(150).WithMessage("Email maximum length exceeded")
                .NotEmpty().WithMessage("Name must not be empty")
                .NotNull().WithMessage("Name must not be null")
                .NotEqual(v => v.NewEmail).WithMessage("Email must not be equal with NewEmail");
>>>>>>> e92aefd4

            RuleFor(v => v.NewEmail)
                .MaximumLength(150).WithMessage("NewEmail maximum length exceeded")
                .NotEmpty().WithMessage("NewEmail must not be empty")
                .NotNull().WithMessage("NewEmail must not be null")
                .NotEqual(v => v.NewEmail).WithMessage("NewEmail must not be equal with Email")
                .Must(IsValidEmailAddress).WithMessage("The NewEmail address is not valid");
        }

        public bool IsValidEmailAddress(string emailAddress)
        {
            try
            {
                _ = new MailAddress(emailAddress);
                return true;
            }
            catch (Exception)
            {
                return false;
            }
        }
    }
}<|MERGE_RESOLUTION|>--- conflicted
+++ resolved
@@ -8,23 +8,16 @@
                 .GreaterThan(0).WithMessage("UserId must be greater than 0");
 
             RuleFor(v => v.Email)
-<<<<<<< HEAD
-                .MaximumLength(150).WithMessage("Maximum length exceeded")
+                .MaximumLength(150).WithMessage("Email maximum length exceeded")
                 .NotEmpty().WithMessage("Email must not be empty")
                 .NotNull().WithMessage("Email must not be null")
                 .Must(IsValidEmailAddress).WithMessage("The Email address is not valid");
-=======
-                .MaximumLength(150).WithMessage("Email maximum length exceeded")
-                .NotEmpty().WithMessage("Name must not be empty")
-                .NotNull().WithMessage("Name must not be null")
-                .NotEqual(v => v.NewEmail).WithMessage("Email must not be equal with NewEmail");
->>>>>>> e92aefd4
 
             RuleFor(v => v.NewEmail)
                 .MaximumLength(150).WithMessage("NewEmail maximum length exceeded")
                 .NotEmpty().WithMessage("NewEmail must not be empty")
                 .NotNull().WithMessage("NewEmail must not be null")
-                .NotEqual(v => v.NewEmail).WithMessage("NewEmail must not be equal with Email")
+                .NotEqual(v => v.Email).WithMessage("NewEmail must not be equal with Email")
                 .Must(IsValidEmailAddress).WithMessage("The NewEmail address is not valid");
         }
 
