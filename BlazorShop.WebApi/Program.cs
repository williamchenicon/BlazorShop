--- conflicted
+++ resolved
@@ -3,12 +3,7 @@
 // </copyright>
 
 // The configurations for the Core Web API.
-<<<<<<< HEAD
-using BlazorShop.WebApi.Services;
-using Stripe;
-=======
 using FluentValidation;
->>>>>>> da7c2618
 
 try
 {
@@ -35,8 +30,9 @@
     builder.Services.AddFluentValidationAutoValidation();
     builder.Services.AddValidatorsFromAssemblyContaining<ApiExceptionFilterAttribute>();
 
-    builder.Services.AddDatabaseDeveloperPageExceptionFilter();
-    builder.Services.AddSingleton<ICurrentUserService, CurrentUserService>();
+    builder.Services.AddControllers(options =>
+        options.Filters.Add<ApiExceptionFilterAttribute>())
+            .AddFluentValidation(x => x.AutomaticValidationEnabled = false);
 
     // Add JWT TOKEN Settings
     builder.Services.AddAuthentication(opt =>
